--- conflicted
+++ resolved
@@ -200,13 +200,9 @@
                 dist_target = torch.stack([target[i + r] for r in range(hvd_torch.size())])
                 sk_batch_result = sk_metric(dist_preds, dist_target)
                 assert np.allclose(
-<<<<<<< HEAD
-                    batch_result.item(), sk_batch_result, atol=0.02,
-=======
-                    batch_result.numpy(),
+                    batch_result.item(),
                     sk_batch_result,
                     atol=0.01,
->>>>>>> 461acd77
                 ), f"with results: {batch_result.numpy()}\n SK ref: {sk_batch_result}"
 
         # check on all batches on all ranks
