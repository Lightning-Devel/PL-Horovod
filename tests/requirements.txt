coverage >=6.0
<<<<<<< HEAD
pytest >=6.0, <7.0
pytest-cov
scikit-learn >=1.0.0
torchvision
=======
pytest >=7.0
pytest-cov
scikit-learn >=1.0.0
torchmetrics <0.11.0  # pin for compatibility
>>>>>>> 963cd875
<|MERGE_RESOLUTION|>--- conflicted
+++ resolved
@@ -1,12 +1,5 @@
 coverage >=6.0
-<<<<<<< HEAD
-pytest >=6.0, <7.0
-pytest-cov
-scikit-learn >=1.0.0
-torchvision
-=======
 pytest >=7.0
 pytest-cov
 scikit-learn >=1.0.0
-torchmetrics <0.11.0  # pin for compatibility
->>>>>>> 963cd875
+torchmetrics <0.11.0  # pin for compatibility