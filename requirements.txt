--- conflicted
+++ resolved
@@ -1,8 +1,4 @@
 pytorch-lightning >=2.0.0
 packaging  # needed for horovod issue
 # no need to install with [pytorch] as pytorch is already installed
-<<<<<<< HEAD
-horovod>0.24.0, <=0.28.1
-=======
-horovod >0.24.0, <=0.27.0
->>>>>>> 5d9960f7
+horovod >0.24.0, <0.29.0